--- conflicted
+++ resolved
@@ -104,8 +104,6 @@
     )
 
 
-<<<<<<< HEAD
-=======
 def insert_memory_stat(recording_timestamp, memory_usage_bytes, timestamp):
     """
     Insert memory stat into db
@@ -133,7 +131,6 @@
     )
 
 
->>>>>>> 7d0433a2
 def insert_recording(recording_data):
     db_obj = Recording(**recording_data)
     db.add(db_obj)
